--- conflicted
+++ resolved
@@ -4,7 +4,6 @@
 
 ## Python Rewrite
 
-<<<<<<< HEAD
 `sbagen.py` is a Python implementation of SBAGEN's scheduling engine.  It can
 parse most of the sample `.sbg` files distributed with SBAGEN and produce a WAV
 file containing the rendered session.  When no schedule file is supplied it can
@@ -23,7 +22,6 @@
 ```
 
 Use `--noise` to mix in white noise for the quick-tone mode.
-=======
 A simplified Python version of SBAGEN is provided in `sbagen.py`. It can
 generate basic binaural beat sessions and write them to a WAV file.
 
@@ -34,4 +32,3 @@
 ```
 
 Use `--noise` to mix in white noise.
->>>>>>> cbc6c7fd
