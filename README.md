--- conflicted
+++ resolved
@@ -22,7 +22,6 @@
 ```
 
 Use `--noise` to mix in white noise for the quick-tone mode.
-<<<<<<< HEAD
 
 ### Advanced Quick Modes
 
@@ -38,16 +37,4 @@
 ```bash
 python sbagen.py --harmonic-box 180 5 8 --duration 120 --music song.wav \
   --outfile hbox.wav
-```
-=======
-A simplified Python version of SBAGEN is provided in `sbagen.py`. It can
-generate basic binaural beat sessions and write them to a WAV file.
-
-Example usage:
-
-```bash
-python sbagen.py --base 200 --beat 10 --duration 120 --outfile session.wav
-```
-
-Use `--noise` to mix in white noise.
->>>>>>> 329adb02
+```